--- conflicted
+++ resolved
@@ -1,16 +1,6 @@
 use std::env;
 
 fn main () {
-<<<<<<< HEAD
-    if let Some(lib_dir) = env::var("SODIUM_LIB_DIR").ok() {
-    	println!("cargo:rustc-flags=-L native={}", lib_dir);
-    }
-
-    let mode = if env::var_os("SODIUM_STATIC").is_some() {
-    	"static"
-    } else {
-    	"dylib"
-=======
     if let Ok(lib_dir) = env::var("SODIUM_LIB_DIR") {
     	println!("cargo:rustc-flags=-L native={}", lib_dir);
     }
@@ -18,7 +8,6 @@
     let mode = match env::var_os("SODIUM_STATIC") {
         Some(_) => "static",
         None => "dylib"
->>>>>>> a136231a
     };
 
     println!("cargo:rustc-flags=-l {0}=sodium", mode);
